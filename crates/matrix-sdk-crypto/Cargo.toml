[package]
authors = ["Damir Jelić <poljar@termina.org.uk>"]
description = "Matrix encryption library"
edition = "2021"
homepage = "https://github.com/matrix-org/matrix-rust-sdk"
keywords = ["matrix", "chat", "messaging", "ruma", "nio"]
license = "Apache-2.0"
name = "matrix-sdk-crypto"
readme = "README.md"
repository = "https://github.com/matrix-org/matrix-rust-sdk"
rust-version = "1.56"
version = "0.4.1"

[package.metadata.docs.rs]
features = ["docsrs"]
rustdoc-args = ["--cfg", "docsrs"]

[features]
default = []
qrcode = ["matrix-qrcode"]
backups_v1 = []
sled_cryptostore = ["sled"]
<<<<<<< HEAD
docs = ["sled_cryptostore"]
indexeddb_cryptostore = ["indexed_db_futures", "wasm-bindgen"]
=======
docsrs = ["sled_cryptostore"]
>>>>>>> c79e62d8

[dependencies]
aes = { version = "0.7.4", features = ["ctr"] }
aes-gcm = "0.9.2"
atomic = "0.5.0"
base64 = "0.13.0"
bs58 = "0.4.0"
byteorder = "1.4.3"
dashmap = "4.0.2"
futures-util = { version = "0.3.15", default-features = false, features = ["alloc"] }
getrandom = "0.2.3"
hmac = "0.11.0"
matrix-qrcode = { version = "0.2.0", path = "../matrix-qrcode", optional = true }
matrix-sdk-common = { version = "0.4.0", path = "../matrix-sdk-common" }
olm-rs = { version = "2.1", features = ["serde"] }
pbkdf2 = { version = "0.9.0", default-features = false }
rand = "0.8.4"
serde = { version = "1.0.126", features = ["derive", "rc"] }
serde_json = "1.0.64"
sha2 = "0.9.5"
sled = { version = "0.34.6", optional = true }
thiserror = "1.0.25"
tracing = "0.1.26"
zeroize = { version = "1.3.0", features = ["zeroize_derive"] }

## Feature indexeddb-state-store
indexed_db_futures = { version = "0.2.0", optional = true }
wasm-bindgen = { version = "0.2.74", features = ["serde-serialize"], optional = true }
[dependencies.ruma]
git = "https://github.com/ruma/ruma/"
rev = "fdbc4d6d1dd273c8a6ac95b329943ed8c68df70d"
features = ["client-api-c", "unstable-pre-spec"]

[dev-dependencies]
futures = { version = "0.3.15", default-features = false, features = ["executor"] }
http = "0.2.4"
indoc = "1.0.3"
matches = "0.1.8"
matrix-sdk-test = { version = "0.4.0", path = "../matrix-sdk-test" }

[target.'cfg(not(target_arch = "wasm32"))'.dev-dependencies]
criterion = { version = "0.3.4", features = [
    "async",
    "async_tokio",
    "html_reports",
] }
proptest = "1.0.0"
tempfile = "3.2.0"
tokio = { version = "1.7.1", default-features = false, features = [
    "rt-multi-thread",
    "macros",
] }
lazy_static = "1.4"

[target.'cfg(target_os = "linux")'.dev-dependencies]
criterion = { version = "0.3.4", features = ["async", "html_reports"] }
pprof = { version = "0.5.0", features = ["flamegraph", "criterion"] }

[target.'cfg(target_arch = "wasm32")'.dev-dependencies]
wasm-bindgen-test = "0.3.24"

[[bench]]
name = "crypto_bench"
harness = false
required-features = ["sled_cryptostore"]<|MERGE_RESOLUTION|>--- conflicted
+++ resolved
@@ -20,12 +20,8 @@
 qrcode = ["matrix-qrcode"]
 backups_v1 = []
 sled_cryptostore = ["sled"]
-<<<<<<< HEAD
-docs = ["sled_cryptostore"]
+docsrs = ["sled_cryptostore"]
 indexeddb_cryptostore = ["indexed_db_futures", "wasm-bindgen"]
-=======
-docsrs = ["sled_cryptostore"]
->>>>>>> c79e62d8
 
 [dependencies]
 aes = { version = "0.7.4", features = ["ctr"] }
