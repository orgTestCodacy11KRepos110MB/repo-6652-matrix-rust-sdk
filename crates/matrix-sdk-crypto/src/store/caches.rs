--- conflicted
+++ resolved
@@ -71,11 +71,7 @@
 /// In-memory store that holds inbound group sessions.
 pub struct GroupSessionStore {
     #[allow(clippy::type_complexity)]
-<<<<<<< HEAD
-    entries: Arc<DashMap<Box<RoomId>, HashMap<String, InboundGroupSession>>>,
-=======
-    entries: Arc<DashMap<OwnedRoomId, HashMap<String, HashMap<String, InboundGroupSession>>>>,
->>>>>>> 41799a08
+    entries: Arc<DashMap<OwnedRoomId, HashMap<String, InboundGroupSession>>>,
 }
 
 impl GroupSessionStore {
@@ -91,13 +87,7 @@
     pub fn add(&self, session: InboundGroupSession) -> bool {
         self.entries
             .entry((*session.room_id).to_owned())
-<<<<<<< HEAD
             .or_insert_with(HashMap::new)
-=======
-            .or_default()
-            .entry(session.sender_key.to_string())
-            .or_default()
->>>>>>> 41799a08
             .insert(session.session_id().to_owned(), session)
             .is_none()
     }
